--- conflicted
+++ resolved
@@ -177,45 +177,6 @@
 	}
 }
 
-<<<<<<< HEAD
-/// Returns a (year, month, day, hour, minute, second) tuple from the given time in microseconds since the epoch.
-///
-/// Inspired from <https://howardhinnant.github.io/date_algorithms.html#civil_from_days>
-fn date_from_microseconds(microseconds_since_epoch: u64) -> (u16, u8, u8, u8, u8, u8) {
-	let seconds_since_epoch = microseconds_since_epoch / 1_000_000;
-	let second = (seconds_since_epoch % 60) as u8;
-	let minutes_since_epoch = seconds_since_epoch / 60;
-	let minute = (minutes_since_epoch % 60) as u8;
-	let hours_since_epoch = minutes_since_epoch / 60;
-	let hour = (hours_since_epoch % 24) as u8;
-	let days_since_epoch = hours_since_epoch / 24;
-
-	let days = days_since_epoch + 719_468;
-	let era = days / 146_097;
-	let day_of_era = days % 146_097;
-	let year_of_era =
-		(day_of_era - day_of_era / 1460 + day_of_era / 36524 - day_of_era / 146_096) / 365;
-	let mut year = (year_of_era + era * 400) as u16;
-	let day_of_year = day_of_era - (365 * year_of_era + year_of_era / 4 - year_of_era / 100);
-	let internal_month = (5 * day_of_year + 2) / 153;
-	let day = (day_of_year - (153 * internal_month + 2) / 5 + 1) as u8;
-
-	let mut month = internal_month as u8;
-	if internal_month < 10 {
-		month += 3;
-	} else {
-		month -= 9;
-	}
-
-	if month <= 2 {
-		year += 1;
-	}
-
-	(year, month, day, hour, minute, second)
-}
-
-=======
->>>>>>> 6e289756
 pub fn get_boot_time() -> u64 {
 	unsafe { core::ptr::read_volatile(&(*BOOT_INFO).boot_gtod) }
 }
